# Copyright 2020 The TensorFlow Authors. All Rights Reserved.
#
# Licensed under the Apache License, Version 2.0 (the "License");
# you may not use this file except in compliance with the License.
# You may obtain a copy of the License at
#
#     http://www.apache.org/licenses/LICENSE-2.0
#
# Unless required by applicable law or agreed to in writing, software
# distributed under the License is distributed on an "AS IS" BASIS,
# WITHOUT WARRANTIES OR CONDITIONS OF ANY KIND, either express or implied.
# See the License for the specific language governing permissions and
# limitations under the License.
# =============================================================================
"""Keras octave convolution layers"""

import abc
import warnings

import tensorflow as tf

from tensorflow.keras import activations
from tensorflow.keras import backend
from tensorflow.keras import constraints
from tensorflow.keras import initializers
from tensorflow.keras import regularizers
from tensorflow.keras.layers import Layer

<<<<<<< HEAD
from tensorflow.python.keras.layers.pooling import AveragePooling1D
from tensorflow.python.keras.layers.pooling import AveragePooling2D
from tensorflow.python.keras.layers.pooling import AveragePooling3D
from tensorflow.python.keras.layers import UpSampling1D
from tensorflow.python.keras.layers import UpSampling2D
from tensorflow.python.keras.layers import UpSampling3D

from tensorflow.python.keras.layers.convolutional import Conv1D
from tensorflow.python.keras.layers.convolutional import Conv2D
from tensorflow.python.keras.layers.convolutional import Conv3D
=======
from tensorflow.keras.layers import AveragePooling1D
from tensorflow.keras.layers import UpSampling1D

from tensorflow.keras.layers import Conv1D
>>>>>>> eca221a5

import tensorflow_addons.utils.keras_utils as conv_utils


class OctaveConv(Layer):
    """
    Abstract N-D octave convolution layer (private, used as implementation base)

    The octave convolutions factorize convolutional feature maps into two groups
    at different spatial frequencies and process them with different
    convolutions at their corresponding frequency, one octave apart.
    This layer creates 4 convolution layers, 2 for high frequency feature maps
    and 2 for low frequency feature maps. For each frequency, the outputs of the
    convolution layers are concatenated in order to get 2 final outputs, with the
    ratio of low frequency feature maps being `low_freq_ratio` and
    (1 - `low_freq_ratio`) for the high frequency feature maps.
    If `use_bias` is True (and a `bias_initializer` is provided),
    a bias vector is created and added to the outputs. Finally, if
    `activation` is not `None`, it is applied to the outputs as well.

    Arguments
      rank: An integer, the rank of the convolution, e.g. "2" for 2D
        convolution.
      filters: Integer, the dimensionality of the output space (i.e. the
        number of filters in the convolution).
      kernel_size: An integer or tuple/list of n integers, specifying the
        length of the convolution window.
      octave: the reduction factor of the spatial dimensions. It must be a
        power of 2.
      low_freq_ratio: The ratio of filters for lower spatial resolution.
      strides: An integer or tuple/list of n integers,
        specifying the stride length of the convolution.
        Specifying any stride value != 1 is incompatible with specifying
        any `dilation_rate` value != 1.
      padding: Only `"same"` is considered for octave convolutions
      data_format: A string.
        one of `channels_last` (default) or `channels_first`.
        The ordering of the dimensions in the inputs.
        `channels_last` corresponds to inputs with shape
        `(batch, ..., channels)` while `channels_first` corresponds to
        inputs with shape `(batch, channels, ...)`.
      dilation_rate: An integer or tuple/list of n integers, specifying
        the dilation rate to use for dilated convolution.
        Currently, specifying any `dilation_rate` value != 1 is
        incompatible with specifying any `strides` value != 1.
      activation: Activation function. Set it to None to maintain a
        linear activation.
      use_bias: Boolean, whether the layer uses a bias.
      kernel_initializer: An initializer for the convolution kernel.
      bias_initializer: An initializer for the bias vector. If None, the
        default initializer will be used.
      kernel_regularizer: Optional regularizer for the convolution kernel.
      bias_regularizer: Optional regularizer for the bias vector.
      activity_regularizer: Optional regularizer function for the output.
      kernel_constraint: Optional projection function to be applied to the
        kernel after being updated by an `Optimizer` (e.g. used to implement
        norm constraints or value constraints for layer weights). The function
        must take as input the unprojected variable and must return the
        projected variable (which must have the same shape). Constraints are
        not safe to use when doing asynchronous distributed training.
      bias_constraint: Optional projection function to be applied to the
        bias after being updated by an `Optimizer`.
      trainable: Boolean, if `True` the weights of this layer will be marked
        as trainable (and listed in `layer.trainable_weights`).
      name: A string, the name of the layer.

    References
      - [Drop an Octave: Reducing Spatial Redundancy in Convolutional Neural
         Networks with Octave Convolution]
        (https://arxiv.org/pdf/1904.05049.pdf)
    """

    def __init__(
        self,
        rank,
        filters,
        kernel_size,
        octave=2,
        low_freq_ratio=0.25,
        strides=1,
        padding="same",
        data_format=None,
        dilation_rate=1,
        activation=None,
        use_bias=True,
        kernel_initializer="glorot_uniform",
        bias_initializer="zeros",
        kernel_regularizer=None,
        bias_regularizer=None,
        activity_regularizer=None,
        kernel_constraint=None,
        bias_constraint=None,
        trainable=True,
        name=None,
        **kwargs
    ):
        super().__init__(trainable=trainable, name=name, **kwargs)
        self.rank = rank
        self.filters = filters
        self.kernel_size = conv_utils.normalize_tuple(kernel_size, rank, "kernel_size")
        self.octave = octave
        self.low_freq_ratio = low_freq_ratio
        self.strides = conv_utils.normalize_tuple(strides, rank, "strides")
        self.padding = conv_utils.normalize_padding(padding)
        self.data_format = conv_utils.normalize_data_format(data_format)
        self.dilation_rate = conv_utils.normalize_tuple(
            dilation_rate, rank, "dilation_rate"
        )
        self.activation = activations.get(activation)
        self.use_bias = use_bias
        self.kernel_initializer = initializers.get(kernel_initializer)
        self.bias_initializer = initializers.get(bias_initializer)
        self.kernel_regularizer = regularizers.get(kernel_regularizer)
        self.bias_regularizer = regularizers.get(bias_regularizer)
        self.activity_regularizer = regularizers.get(activity_regularizer)
        self.kernel_constraint = constraints.get(kernel_constraint)
        self.bias_constraint = constraints.get(bias_constraint)

        self.filters_low = int(filters * self.low_freq_ratio)
        self.filters_high = filters - self.filters_low

        self.pooling = None
        self.up_sampling = None

        if self.padding != "same":
            warnings.warn(
                "Padding set to {} for the octave convolution layer "
                "with name {}. "
                "For an optimal use of octave convolutions, set "
                "padding to same.".format(self.padding, self.name)
            )

        self.kernel, self.bias = [], []
        self.conv_high_to_high, self.conv_low_to_high = None, None
        self.conv_low_to_low, self.conv_high_to_low = None, None
        self.generate_convolutions()

    @abc.abstractmethod
    def _init_conv(self, filters, name):
        pass

    def generate_convolutions(self):
        if self.filters_high > 0:
            self.conv_high_to_high = self._init_conv(
                self.filters_high, name="{}-Conv{}D-HH".format(self.name, self.rank)
            )
            self.conv_low_to_high = self._init_conv(
                self.filters_high, name="{}-Conv{}D-LH".format(self.name, self.rank)
            )
        if self.filters_low > 0:
            self.conv_low_to_low = self._init_conv(
                self.filters_low, name="{}-Conv{}D-LL".format(self.name, self.rank)
            )
            self.conv_high_to_low = self._init_conv(
                self.filters_low, name="{}-Conv{}D-HL".format(self.name, self.rank)
            )

    def build(self, input_shape):
        if isinstance(input_shape, list):
            input_shape_high, input_shape_low = input_shape
        else:
            input_shape_high, input_shape_low = input_shape, None

        if input_shape_low is None:
            self.conv_low_to_high, self.conv_low_to_low = None, None

        if self.conv_high_to_high is not None:
            with backend.name_scope(self.conv_high_to_high.name):
                self.conv_high_to_high.build(input_shape_high)
                self.kernel.append(self.conv_high_to_high.kernel)
                self.bias.append(self.conv_high_to_high.bias)
        if self.conv_low_to_high is not None:
            with backend.name_scope(self.conv_low_to_high.name):
                self.conv_low_to_high.build(input_shape_low)
                self.kernel.append(self.conv_low_to_high.kernel)
                self.bias.append(self.conv_low_to_high.bias)
        if self.conv_high_to_low is not None:
            with backend.name_scope(self.conv_high_to_low.name):
                self.conv_high_to_low.build(input_shape_high)
                self.kernel.append(self.conv_high_to_low.kernel)
                self.bias.append(self.conv_high_to_low.bias)
        if self.conv_low_to_low is not None:
            with backend.name_scope(self.conv_low_to_low.name):
                self.conv_low_to_low.build(input_shape_low)
                self.kernel.append(self.conv_low_to_low.kernel)
                self.bias.append(self.conv_low_to_low.bias)

        self.built = True

    def call(self, inputs, **kwargs):
        if isinstance(inputs, list):
            inputs_high, inputs_low = inputs
        else:
            inputs_high, inputs_low = inputs, None

        outputs_high_to_high, outputs_low_to_high = 0.0, 0.0
        if self.conv_high_to_high is not None:
            outputs_high_to_high = self.conv_high_to_high(inputs_high)
        if self.conv_low_to_high is not None:
            outputs_low_to_high = self.up_sampling(self.conv_low_to_high(inputs_low))
        outputs_high = outputs_high_to_high + outputs_low_to_high

        outputs_low_to_low, outputs_high_to_low = 0.0, 0.0
        if self.conv_low_to_low is not None:
            outputs_low_to_low = self.conv_low_to_low(inputs_low)
        if self.conv_high_to_low is not None:
            outputs_high_to_low = self.conv_high_to_low(self.pooling(inputs_high))
        outputs_low = outputs_low_to_low + outputs_high_to_low

        if self.filters_low == 0:
            return outputs_high
        if self.filters_high == 0:
            return outputs_low
        return [outputs_high, outputs_low]

    def compute_output_shape(self, input_shape):
        if isinstance(input_shape, list):
            input_shape_high, input_shape_low = input_shape
        else:
            input_shape_high = input_shape

        output_shape_high = None
        if self.filters_high > 0:
            # outputs_high is the sum of outputs_high_to_high with
            # outputs_low_to_high so we only need to compute the output shape
            # of either one of them (output_high_to_high in this case)
            output_shape_high = self.conv_high_to_high.compute_output_shape(
                input_shape_high
            )
        output_shape_low = None
        if self.filters_low > 0:
            # outputs_low is the sum of outputs_high_to_low with
            # outputs_low_to_low so we only need to compute the output shape
            # of either one of them (output_high_to_low in this case)
            output_shape_low = self.conv_high_to_low.compute_output_shape(
                self.pooling.compute_output_shape(input_shape_high),
            )

        if self.filters_low == 0:
            return output_shape_high
        if self.filters_high == 0:
            return output_shape_low
        return [output_shape_high, output_shape_low]

    def get_config(self):
        config = {
            "rank": self.rank,
            "filters": self.filters,
            "kernel_size": self.kernel_size,
            "octave": self.octave,
            "low_freq_ratio": self.low_freq_ratio,
            "strides": self.strides,
            "padding": self.padding,
            "data_format": self.data_format,
            "dilation_rate": self.dilation_rate,
            "activation": activations.serialize(self.activation),
            "use_bias": self.use_bias,
            "kernel_initializer": initializers.serialize(self.kernel_initializer),
            "bias_initializer": initializers.serialize(self.bias_initializer),
            "kernel_regularizer": regularizers.serialize(self.kernel_regularizer),
            "bias_regularizer": regularizers.serialize(self.bias_regularizer),
            "activity_regularizer": regularizers.serialize(self.activity_regularizer),
            "kernel_constraint": constraints.serialize(self.kernel_constraint),
            "bias_constraint": constraints.serialize(self.bias_constraint),
        }
        base_config = super().get_config()
        return {**base_config, **config}


@tf.keras.utils.register_keras_serializable(package="Addons")
class OctaveConv1D(OctaveConv):
    """1D octave convolution layer (e.g. temporal convolution).

    This layer creates 4 1D-convolution layers that produce 2 tensors of
    outputs (see the documentation of OctaveConv for more information).
    If `use_bias` is True (and a `bias_initializer` is provided),
    a bias vector is created and added to the outputs. Finally, if
    `activation` is not `None`, it is applied to the outputs as well.

    When using this layer as the first layer in a model, provide the keyword
    argument `input_shape` (tuple of integers, does not include the sample axis),
    e.g. `input_shape=(128, 128, 128, 1)` for 128x128x128 volumes with a single
    channel, in `data_format="channels_last"`.

    Examples:

    >>> # The inputs are 128-length vectors with 10 timesteps, and the batch size
    >>> # is None.
    >>> x = Input(shape=(10,128,))
    >>> y = tf.keras.layers.octave_convolutional.OctaveConv1D(32, 3,
    ... padding='same', activation='relu',low_freq_ratio=0.25)(x)
    >>> print(len(y))
    2
    >>> print(y[0].shape, y[1].shape])
    (None, 10, 24) (None, 5, 8)

    Arguments
      filters: Integer, the dimensionality of the output space (i.e. the number
        of filters in the convolution).
      kernel_size: An integer or tuple/list of n integers, specifying the
        length of the convolution window.
      octave: the reduction factor of the spatial dimensions. It must be a
        power of 2.
      low_freq_ratio: The ratio of filters for lower spatial resolution.
      strides: An integer or tuple/list of n integers,
        specifying the stride length of the convolution.
        Specifying any stride value != 1 is incompatible with specifying
        any `dilation_rate` value != 1.
      padding: Only `"same"` is considered for octave convolutions
      data_format: A string, one of `channels_last` (default) or `channels_first`.
        The ordering of the dimensions in the inputs.
        `channels_last` corresponds to inputs with shape
        `(batch, ..., channels)` while `channels_first` corresponds to
        inputs with shape `(batch, channels, ...)`.
      dilation_rate: An integer or tuple/list of n integers, specifying
        the dilation rate to use for dilated convolution.
        Currently, specifying any `dilation_rate` value != 1 is
        incompatible with specifying any `strides` value != 1.
      activation: Activation function. Set it to None to maintain a
        linear activation.
      use_bias: Boolean, whether the layer uses a bias.
      kernel_initializer: An initializer for the convolution kernel.
      bias_initializer: An initializer for the bias vector. If None, the default
        initializer will be used.
      kernel_regularizer: Optional regularizer for the convolution kernel.
      bias_regularizer: Optional regularizer for the bias vector.
      activity_regularizer: Optional regularizer function for the output.
      kernel_constraint: Optional projection function to be applied to the
        kernel after being updated by an `Optimizer` (e.g. used to implement
        norm constraints or value constraints for layer weights). The function
        must take as input the unprojected variable and must return the
        projected variable (which must have the same shape). Constraints are
        not safe to use when doing asynchronous distributed training.
      bias_constraint: Optional projection function to be applied to the
        bias after being updated by an `Optimizer`.

     Input shape:
      First case,
        single input (e.g. first octave convolution layer of the
        architecture):
          3D tensor with shape:
          `(samples, channels, input_dim)` if data_format='channels_first'
          or 3D tensor with shape:
          `(samples, input_dim, channels) if data_format='channels_last'.
      Second case,
        list of two 3D tensors with shape:
          [`(samples, (1-ratio_out) * filters, input_dim_H)`,
          `(samples, ratio_out * filters, input_dim_L)`] if
          data_format='channels_first'
         or list of two 3D tensors with shape:
          [`(samples, input_dim_H, (1-ratio_out) * filters)`,
          `(samples, input_dim_H, ratio_out * filters)`] if
          data_format='channels_last'
          suffixes _H for high frequency feature maps and _L for low frequency
          feature maps

    Output shape:
      First case,
        single output (e.g. last octave convolution layer of the
        architecture):
          3D tensor with shape:
          `(samples, channels, output_dim)` if data_format='channels_first'
          or 3D tensor with shape:
          `(samples, output_dim, channels)` if data_format='channels_last'.
      Second case,
        list of two 3D tensors with shape:
          [`(samples, (1-ratio_out) * filters, output_dim_H)`,
          `(samples, ratio_out * filters, output_dim_L)`] if
          data_format='channels_first'
        or list of two 3D tensors with shape:
          [`(samples, output_dim_H, (1-ratio_out) * filters)`,
          `(samples, output_dim_L, ratio_out * filters)`] if
          data_format='channels_last'
          suffixes _H for high frequency feature maps and _L for low frequency
          feature maps

    Raises:
      ValueError: when both `strides` > 1 and `dilation_rate` > 1.

    References
        - [Drop an Octave: Reducing Spatial Redundancy in Convolutional Neural
           Networks with Octave Convolution]
          (https://arxiv.org/pdf/1904.05049.pdf)
    """

    def __init__(
        self,
        filters,
        kernel_size,
        octave=2,
        rank=1,
        low_freq_ratio=0.25,
        strides=1,
        padding="same",
        data_format=None,
        dilation_rate=1,
        activation=None,
        use_bias=True,
        kernel_initializer="glorot_uniform",
        bias_initializer="zeros",
        kernel_regularizer=None,
        bias_regularizer=None,
        activity_regularizer=None,
        kernel_constraint=None,
        bias_constraint=None,
        **kwargs
    ):
        super().__init__(
            rank=rank,
            filters=filters,
            kernel_size=kernel_size,
            octave=octave,
            low_freq_ratio=low_freq_ratio,
            strides=strides,
            padding=padding,
            data_format=conv_utils.normalize_data_format(data_format),
            dilation_rate=dilation_rate,
            activation=activation,
            use_bias=use_bias,
            kernel_initializer=kernel_initializer,
            bias_initializer=bias_initializer,
            kernel_regularizer=kernel_regularizer,
            bias_regularizer=bias_regularizer,
            activity_regularizer=activity_regularizer,
            kernel_constraint=kernel_constraint,
            bias_constraint=bias_constraint,
            **kwargs,
        )

        self.pooling = AveragePooling1D(
            pool_size=self.octave,
            padding="valid",
            data_format=data_format,
            name="{}-AveragePooling1D".format(self.name),
        )
        self.up_sampling = UpSampling1D(
            size=self.octave, name="{}-UpSampling1D".format(self.name),
        )

    def _init_conv(self, filters, name):
        return Conv1D(
            filters=filters,
            kernel_size=self.kernel_size,
            strides=self.strides,
            padding=self.padding,
            data_format=self.data_format,
            dilation_rate=self.dilation_rate,
            activation=self.activation,
            use_bias=self.use_bias,
            kernel_initializer=self.kernel_initializer,
            bias_initializer=self.bias_initializer,
            kernel_regularizer=self.kernel_regularizer,
            bias_regularizer=self.bias_regularizer,
            activity_regularizer=self.activity_regularizer,
            kernel_constraint=self.kernel_constraint,
            bias_constraint=self.bias_constraint,
            trainable=self.trainable,
            name=name,
        )

    def build(self, input_shape):
        if isinstance(input_shape, list):
            input_shape_high, input_shape_low = input_shape
        else:
            input_shape_high, input_shape_low = input_shape, None
        if len(input_shape_high) != 3:
            raise ValueError(
                "High frequency input should have rank 3; Received "
                "input shape {}".format(str(input_shape_high))
            )
        if self.data_format == "channels_first":
            channel_axis, data_axis = 1, 2
        else:
            data_axis, channel_axis = 1, 2
        if input_shape_high[channel_axis] is None:
            raise ValueError(
                "The channel dimension of the higher spatial inputs "
                "should be defined. Found `None`."
            )
        if input_shape_low is not None and input_shape_low[channel_axis] is None:
            raise ValueError(
                "The channel dimension of the lower spatial inputs "
                "should be defined. Found `None`."
            )
        if (
            input_shape_high[data_axis] is not None
            and input_shape_high[data_axis] % self.octave != 0
        ):
            raise ValueError(
                "The dimension with the data of the higher spatial inputs "
                "should be divisible by the octave. "
                "Found {} and {}.".format(input_shape_high, self.octave)
            )

<<<<<<< HEAD
        super(OctaveConv1D, self).build(input_shape)


@tf.keras.utils.register_keras_serializable(package="Addons")
class OctaveConv2D(OctaveConv):
    """2D octave convolution layer.

    This layer creates 4 2D-convolution layers that produce 2 tensors of
    outputs (see the documentation of OctaveConv for more information).
    If `use_bias` is True (and a `bias_initializer` is provided),
    a bias vector is created and added to the outputs. Finally, if
    `activation` is not `None`, it is applied to the outputs as well.

    When using this layer as the first layer in a model,
    provide the keyword argument `input_shape`
    (tuple of integers, does not include the sample axis),
    e.g. `input_shape=(128, 128, 3)` for 128x128 RGB pictures
    in `data_format="channels_last"`.

    Examples:

    >>> # The inputs are 28x28 RGB images with `channels_last` and the batch
    >>> # size is None.
    >>> x = Input(shape=(28,28,3,))
    >>> y = tf.keras.layers.octave_convolutional.OctaveConv2D(
    ... 32, 3, activation='relu', low_freq_ratio=0.25)(x)
    >>> print(len(y))
    2
    >>> print(y.shape)
    (None, 28, 28, 24) (None, 14, 14, 8)

    Arguments
      filters: Integer, the dimensionality of the output space (i.e. the number
        of filters in the convolution).
      kernel_size: An integer or tuple/list of n integers, specifying the
        length of the convolution window.
      octave: the reduction factor of the spatial dimensions. It must be a
        power of 2.
      low_freq_ratio: The ratio of filters for lower spatial resolution.
      strides: An integer or tuple/list of n integers,
        specifying the stride length of the convolution.
        Specifying any stride value != 1 is incompatible with specifying
        any `dilation_rate` value != 1.
      padding: Only `"same"` is considered for octave convolutions
      data_format: A string, one of `channels_last` (default) or `channels_first`.
        The ordering of the dimensions in the inputs.
        `channels_last` corresponds to inputs with shape
        `(batch, ..., channels)` while `channels_first` corresponds to
        inputs with shape `(batch, channels, ...)`.
      dilation_rate: An integer or tuple/list of n integers, specifying
        the dilation rate to use for dilated convolution.
        Currently, specifying any `dilation_rate` value != 1 is
        incompatible with specifying any `strides` value != 1.
      activation: Activation function. Set it to None to maintain a
        linear activation.
      use_bias: Boolean, whether the layer uses a bias.
      kernel_initializer: An initializer for the convolution kernel.
      bias_initializer: An initializer for the bias vector. If None, the default
        initializer will be used.
      kernel_regularizer: Optional regularizer for the convolution kernel.
      bias_regularizer: Optional regularizer for the bias vector.
      activity_regularizer: Optional regularizer function for the output.
      kernel_constraint: Optional projection function to be applied to the
        kernel after being updated by an `Optimizer` (e.g. used to implement
        norm constraints or value constraints for layer weights). The function
        must take as input the unprojected variable and must return the
        projected variable (which must have the same shape). Constraints are
        not safe to use when doing asynchronous distributed training.
      bias_constraint: Optional projection function to be applied to the
        bias after being updated by an `Optimizer`.

    Input shape:
      First case,
        single input (e.g. first octave convolution layer of the
        architecture):
          4D tensor with shape:
          `(samples, channels, rows, cols)` if data_format='channels_first'
          or 4D tensor with shape:
          `(samples, rows, cols, channels)` if data_format='channels_last'.
      Second case,
        two inputs:
          list of two 4D tensors with shape:
          [`(samples, (1-ratio_out) * filters, rows_H, cols_H)`,
          `(samples, ratio_out * filters, rows_L, cols_L)`] if
          data_format='channels_first'
          or list of two 4D tensors with shape:
          [`(samples, rows_H, cols_H, (1-ratio_out) * filters)`,
          `(samples, rows_L, cols_L, ratio_out * filters)`] if
          data_format='channels_last'
          suffixes _H for high frequency feature maps and _L for low frequency
          feature maps

    Output shape:
      First case,
        single output (e.g. last octave convolution layer of the
        architecture):
          4D tensor with shape:
          `(samples, channels, new_rows, new_cols)` if data_format='channels_first'
          or 4D tensor with shape:
          `(samples, new_rows, new_cols, channels)` if data_format='channels_last'.
      Second case,
        list of two 4D tensors with shape:
          [`(samples, (1-ratio_out) * filters, new_rows_H, new_cols_H)`,
          `(samples, ratio_out * filters, new_rows_L, new_cols_L)`] if
          data_format='channels_first'
        or list of two 4D tensors with shape:
          [`(samples, new_rows_H, new_cols_H, (1-ratio_out) * filters)`,
          `(samples, new_rows_L, new_cols_L, ratio_out * filters)`] if
          data_format='channels_last'
          suffixes _H for high frequency feature maps and _L for low frequency
          feature maps

    Raises:
      ValueError: if `padding` is "causal".
      ValueError: when both `strides` > 1 and `dilation_rate` > 1.

    References
      - [Drop an Octave: Reducing Spatial Redundancy in Convolutional Neural
        Networks with Octave Convolution]
        (https://arxiv.org/pdf/1904.05049.pdf)
    """

    def __init__(
        self,
        filters,
        kernel_size,
        octave=2,
        low_freq_ratio=0.5,
        strides=(1, 1),
        padding="same",
        data_format=None,
        dilation_rate=(1, 1),
        activation=None,
        use_bias=True,
        kernel_initializer="glorot_uniform",
        bias_initializer="zeros",
        kernel_regularizer=None,
        bias_regularizer=None,
        activity_regularizer=None,
        kernel_constraint=None,
        bias_constraint=None,
        **kwargs
    ):
        super(OctaveConv2D, self).__init__(
            rank=2,
            filters=filters,
            kernel_size=kernel_size,
            octave=octave,
            low_freq_ratio=low_freq_ratio,
            strides=strides,
            padding=padding,
            data_format=conv_utils.normalize_data_format(data_format),
            dilation_rate=dilation_rate,
            activation=activation,
            use_bias=use_bias,
            kernel_initializer=kernel_initializer,
            bias_initializer=bias_initializer,
            kernel_regularizer=kernel_regularizer,
            bias_regularizer=bias_regularizer,
            activity_regularizer=activity_regularizer,
            kernel_constraint=kernel_constraint,
            bias_constraint=bias_constraint,
            **kwargs,
        )

        self.pooling = AveragePooling2D(
            pool_size=self.octave,
            padding="valid",
            data_format=data_format,
            name="{}-AveragePooling2D".format(self.name),
        )
        self.up_sampling = UpSampling2D(
            size=self.octave,
            data_format=data_format,
            interpolation="nearest",
            name="{}-UpSampling2D".format(self.name),
        )

    def _init_conv(self, filters, name):
        return Conv2D(
            filters=filters,
            kernel_size=self.kernel_size,
            strides=self.strides,
            padding=self.padding,
            data_format=self.data_format,
            dilation_rate=self.dilation_rate,
            activation=self.activation,
            use_bias=self.use_bias,
            kernel_initializer=self.kernel_initializer,
            bias_initializer=self.bias_initializer,
            kernel_regularizer=self.kernel_regularizer,
            bias_regularizer=self.bias_regularizer,
            activity_regularizer=self.activity_regularizer,
            kernel_constraint=self.kernel_constraint,
            bias_constraint=self.bias_constraint,
            trainable=self.trainable,
            name=name,
        )

    def build(self, input_shape):
        if isinstance(input_shape, list):
            input_shape_high, input_shape_low = input_shape
        else:
            input_shape_high, input_shape_low = input_shape, None
        if len(input_shape_high) != 4:
            raise ValueError(
                "High frequency input should have rank 4; Received "
                "input shape {}".format(str(input_shape_high))
            )
        if input_shape_low is not None and len(input_shape_low) != 4:
            raise ValueError(
                "Low frequency input should have rank 4; Received "
                "input shape {}".format(str(input_shape_low))
            )
        if self.data_format == "channels_first":
            channel_axis, rows_axis, cols_axis = 1, 2, 3
        else:
            rows_axis, cols_axis, channel_axis = 1, 2, 3
        if input_shape_high[channel_axis] is None:
            raise ValueError(
                "The channel dimension of the higher spatial inputs "
                "should be defined. Found `None`."
            )
        if input_shape_low is not None and input_shape_low[channel_axis] is None:
            raise ValueError(
                "The channel dimension of the lower spatial inputs "
                "should be defined. Found `None`."
            )
        if (
            input_shape_high[rows_axis] is not None
            and input_shape_high[rows_axis] % self.octave != 0
            or input_shape_high[cols_axis] is not None
            and input_shape_high[cols_axis] % self.octave != 0
        ):
            raise ValueError(
                "The rows and columns of the higher spatial inputs should be "
                "divisible by the octave. "
                "Found {} and {}.".format(input_shape_high, self.octave)
            )

        super(OctaveConv2D, self).build(input_shape)


@tf.keras.utils.register_keras_serializable(package="Addons")
class OctaveConv3D(OctaveConv):
    """3D octave convolution layer.

    This layer creates 4 3D-convolution layers that produce 2 tensors of
    outputs(see the documentation of OctaveConv for more information).
    If `use_bias` is True (and a `bias_initializer` is provided),
    a bias vector is created and added to the outputs. Finally, if
    `activation` is not `None`, it is applied to the outputs as well.

    When using this layer as the first layer in a model,
    provide the keyword argument `input_shape`
    (tuple of integers, does not include the sample axis),
    e.g. `input_shape=(128, 128, 128, 1)` for 128x128x128 volumes
    with a single channel,
    in `data_format="channels_last"`.

    Examples:

    >>> # The inputs are 28x28x28 volumes with a single channel, and the
    >>> # batch size is None.
    >>> x = Input(shape=(28, 28, 28, 1,))
    >>> y = tf.keras.layers.octave_convolutional.OctaveConv3D(
    ... 32, 3, activation='relu', low_freq_ratio=0.25)(x)
    >>> print(len(y))
    2
    >>> print(y.shape)
    (None, 28, 28, 28, 24) (None, 14, 14, 14, 8)

    Arguments
      filters: Integer, the dimensionality of the output space (i.e. the number
        of filters in the convolution).
      kernel_size: An integer or tuple/list of n integers, specifying the
        length of the convolution window.
      octave: the reduction factor of the spatial dimensions. It must be a
        power of 2.
      low_freq_ratio: The ratio of filters for lower spatial resolution.
      strides: An integer or tuple/list of n integers,
        specifying the stride length of the convolution.
        Specifying any stride value != 1 is incompatible with specifying
        any `dilation_rate` value != 1.
      padding: Only `"same"` is considered for octave convolutions
      data_format: A string, one of `channels_last` (default) or `channels_first`.
        The ordering of the dimensions in the inputs.
        `channels_last` corresponds to inputs with shape
        `(batch, ..., channels)` while `channels_first` corresponds to
        inputs with shape `(batch, channels, ...)`.
      dilation_rate: An integer or tuple/list of n integers, specifying
        the dilation rate to use for dilated convolution.
        Currently, specifying any `dilation_rate` value != 1 is
        incompatible with specifying any `strides` value != 1.
      activation: Activation function. Set it to None to maintain a
        linear activation.
      use_bias: Boolean, whether the layer uses a bias.
      kernel_initializer: An initializer for the convolution kernel.
      bias_initializer: An initializer for the bias vector. If None, the default
        initializer will be used.
      kernel_regularizer: Optional regularizer for the convolution kernel.
      bias_regularizer: Optional regularizer for the bias vector.
      activity_regularizer: Optional regularizer function for the output.
      kernel_constraint: Optional projection function to be applied to the
        kernel after being updated by an `Optimizer` (e.g. used to implement
        norm constraints or value constraints for layer weights). The function
        must take as input the unprojected variable and must return the
        projected variable (which must have the same shape). Constraints are
        not safe to use when doing asynchronous distributed training.
      bias_constraint: Optional projection function to be applied to the
        bias after being updated by an `Optimizer`.
      trainable: Boolean, if `True` the weights of this layer will be marked as
        trainable (and listed in `layer.trainable_weights`).
      name: A string, the name of the layer.

    Input shape:
      First case,
        single input (e.g. first octave convolution layer of the
        architecture):
          5D tensor with shape:
          `(samples, channels, depth, rows, cols)` if data_format='channels_first'
          or 5D tensor with shape:
          `(samples, depth, rows, cols, channels)` if data_format='channels_last'.
      Second case,
        two inputs:
          list of two 5D tensors with shape:
          [`(samples, (1-ratio_out) * filters, depth_H, rows_H, cols_H)`,
          `(samples, ratio_out * filters, depth_L, rows_L, cols_L)`] if
          data_format='channels_first'
          or list of two 5D tensors with shape:
          [`(samples, depth_H, rows_H, cols_H, (1-ratio_out) * filters)`,
          `(samples, depth_L, rows_L, cols_L, ratio_out * filters)`] if
          data_format='channels_last'
          suffixes _H for high frequency feature maps and _L for low frequency
          feature maps

    Output shape:
      First case,
        single output (e.g. last octave convolution layer of the
        architecture):
          5D tensor with shape:
          `(samples, channels, new_depth, new_rows, new_cols)`
          if data_format='channels_first'
          or 5D tensor with shape:
          `(samples, new_depth, new_rows, new_cols, channels)`
          if data_format='channels_last'.
      Second case,
        list of two 5D tensors with shape:
          [`(samples, (1-ratio_out) * filters, new_depth_H, new_rows_H, new_cols_H)`,
          `(samples, ratio_out * filters, new_depth_L, new_rows_L, new_cols_L)`]
          if data_format='channels_first'
        or list of two 5D tensors with shape:
          [`(samples, new_depth_H, new_rows_H, new_cols_H, (1-ratio_out) * filters)`,
          `(samples, new_depth_L, new_rows_L, new_cols_L, ratio_out * filters)`]
          if data_format='channels_last'
          suffixes _H for high frequency feature maps and _L for low frequency
          feature maps

    Raises:
      ValueError: if `padding` is "causal".
      ValueError: when both `strides` > 1 and `dilation_rate` > 1.

    References
      - [Drop an Octave: Reducing Spatial Redundancy in Convolutional Neural
         Networks with Octave Convolution]
        (https://arxiv.org/pdf/1904.05049.pdf)
    """

    def __init__(
        self,
        filters,
        kernel_size,
        octave=2,
        low_freq_ratio=0.25,
        strides=(1, 1, 1),
        padding="same",
        data_format=None,
        dilation_rate=(1, 1, 1),
        activation=None,
        use_bias=True,
        kernel_initializer="glorot_uniform",
        bias_initializer="zeros",
        kernel_regularizer=None,
        bias_regularizer=None,
        activity_regularizer=None,
        kernel_constraint=None,
        bias_constraint=None,
        **kwargs
    ):
        super(OctaveConv3D, self).__init__(
            rank=3,
            filters=filters,
            kernel_size=kernel_size,
            octave=octave,
            low_freq_ratio=low_freq_ratio,
            strides=strides,
            padding=padding,
            data_format=conv_utils.normalize_data_format(data_format),
            dilation_rate=dilation_rate,
            activation=activation,
            use_bias=use_bias,
            kernel_initializer=kernel_initializer,
            bias_initializer=bias_initializer,
            kernel_regularizer=kernel_regularizer,
            bias_regularizer=bias_regularizer,
            activity_regularizer=activity_regularizer,
            kernel_constraint=kernel_constraint,
            bias_constraint=bias_constraint,
            **kwargs,
        )

        self.pooling = AveragePooling3D(
            pool_size=self.octave,
            padding="valid",
            data_format=data_format,
            name="{}-AveragePooling3D".format(self.name),
        )
        self.up_sampling = UpSampling3D(
            size=self.octave,
            data_format=data_format,
            name="{}-UpSampling3D".format(self.name),
        )

    def _init_conv(self, filters, name):
        return Conv3D(
            filters=filters,
            kernel_size=self.kernel_size,
            strides=self.strides,
            padding=self.padding,
            data_format=self.data_format,
            dilation_rate=self.dilation_rate,
            activation=self.activation,
            use_bias=self.use_bias,
            kernel_initializer=self.kernel_initializer,
            bias_initializer=self.bias_initializer,
            kernel_regularizer=self.kernel_regularizer,
            bias_regularizer=self.bias_regularizer,
            activity_regularizer=self.activity_regularizer,
            kernel_constraint=self.kernel_constraint,
            bias_constraint=self.bias_constraint,
            trainable=self.trainable,
            name=name,
        )

    def build(self, input_shape):
        if isinstance(input_shape, list):
            input_shape_high, input_shape_low = input_shape
        else:
            input_shape_high, input_shape_low = input_shape, None
        if len(input_shape_high) != 5:
            raise ValueError(
                "High frequency input should have rank 5; Received "
                "input shape {}".format(str(input_shape_high))
            )
        if input_shape_low is not None and len(input_shape_low) != 5:
            raise ValueError(
                "Low frequency input should have rank 5; Received "
                "input shape {}".format(str(input_shape_low))
            )
        if self.data_format == "channels_first":
            channel_axis, depth_axis, height_axis, width_axis = 1, 2, 3, 4
        else:
            depth_axis, height_axis, width_axis, channel_axis = 1, 2, 3, 4
        if input_shape_high[channel_axis] is None:
            raise ValueError(
                "The channel dimension of the higher spatial inputs "
                "should be defined. Found `None`."
            )
        if input_shape_low is not None and input_shape_low[channel_axis] is None:
            raise ValueError(
                "The channel dimension of the lower spatial inputs "
                "should be defined. Found `None`."
            )
        if (
            input_shape_high[depth_axis] is not None
            and input_shape_high[depth_axis] % self.octave != 0
            or input_shape_high[height_axis] is not None
            and input_shape_high[height_axis] % self.octave != 0
            or input_shape_high[width_axis] is not None
            and input_shape_high[width_axis] % self.octave != 0
        ):
            raise ValueError(
                "The depths, heights and widths of the higher spatial inputs "
                "should be divisible by the octave. "
                "Found {} and {}.".format(input_shape_high, self.octave)
            )
        super(OctaveConv3D, self).build(input_shape)
=======
        super().build(input_shape)
>>>>>>> eca221a5
<|MERGE_RESOLUTION|>--- conflicted
+++ resolved
@@ -26,23 +26,10 @@
 from tensorflow.keras import regularizers
 from tensorflow.keras.layers import Layer
 
-<<<<<<< HEAD
-from tensorflow.python.keras.layers.pooling import AveragePooling1D
-from tensorflow.python.keras.layers.pooling import AveragePooling2D
-from tensorflow.python.keras.layers.pooling import AveragePooling3D
-from tensorflow.python.keras.layers import UpSampling1D
-from tensorflow.python.keras.layers import UpSampling2D
-from tensorflow.python.keras.layers import UpSampling3D
-
-from tensorflow.python.keras.layers.convolutional import Conv1D
-from tensorflow.python.keras.layers.convolutional import Conv2D
-from tensorflow.python.keras.layers.convolutional import Conv3D
-=======
-from tensorflow.keras.layers import AveragePooling1D
-from tensorflow.keras.layers import UpSampling1D
-
-from tensorflow.keras.layers import Conv1D
->>>>>>> eca221a5
+from tensorflow.keras.layers import AveragePooling1D, AveragePooling2D, AveragePooling3D
+from tensorflow.keras.layers import UpSampling1D, UpSampling2D, UpSampling3D
+
+from tensorflow.keras.layers import Conv1D, Conv2D, Conv3D
 
 import tensorflow_addons.utils.keras_utils as conv_utils
 
@@ -332,7 +319,7 @@
     >>> # The inputs are 128-length vectors with 10 timesteps, and the batch size
     >>> # is None.
     >>> x = Input(shape=(10,128,))
-    >>> y = tf.keras.layers.octave_convolutional.OctaveConv1D(32, 3,
+    >>> y = tfa.keras.layers.octave_convolutional.OctaveConv1D(32, 3,
     ... padding='same', activation='relu',low_freq_ratio=0.25)(x)
     >>> print(len(y))
     2
@@ -537,8 +524,7 @@
                 "Found {} and {}.".format(input_shape_high, self.octave)
             )
 
-<<<<<<< HEAD
-        super(OctaveConv1D, self).build(input_shape)
+        super().build(input_shape)
 
 
 @tf.keras.utils.register_keras_serializable(package="Addons")
@@ -562,7 +548,7 @@
     >>> # The inputs are 28x28 RGB images with `channels_last` and the batch
     >>> # size is None.
     >>> x = Input(shape=(28,28,3,))
-    >>> y = tf.keras.layers.octave_convolutional.OctaveConv2D(
+    >>> y = tfa.keras.layers.octave_convolutional.OctaveConv2D(
     ... 32, 3, activation='relu', low_freq_ratio=0.25)(x)
     >>> print(len(y))
     2
@@ -665,7 +651,8 @@
         filters,
         kernel_size,
         octave=2,
-        low_freq_ratio=0.5,
+        rank=2,
+        low_freq_ratio=0.25,
         strides=(1, 1),
         padding="same",
         data_format=None,
@@ -681,8 +668,8 @@
         bias_constraint=None,
         **kwargs
     ):
-        super(OctaveConv2D, self).__init__(
-            rank=2,
+        super().__init__(
+            rank=rank,
             filters=filters,
             kernel_size=kernel_size,
             octave=octave,
@@ -778,7 +765,7 @@
                 "Found {} and {}.".format(input_shape_high, self.octave)
             )
 
-        super(OctaveConv2D, self).build(input_shape)
+        super().build(input_shape)
 
 
 @tf.keras.utils.register_keras_serializable(package="Addons")
@@ -803,7 +790,7 @@
     >>> # The inputs are 28x28x28 volumes with a single channel, and the
     >>> # batch size is None.
     >>> x = Input(shape=(28, 28, 28, 1,))
-    >>> y = tf.keras.layers.octave_convolutional.OctaveConv3D(
+    >>> y = tfa.keras.layers.octave_convolutional.OctaveConv3D(
     ... 32, 3, activation='relu', low_freq_ratio=0.25)(x)
     >>> print(len(y))
     2
@@ -911,6 +898,7 @@
         filters,
         kernel_size,
         octave=2,
+        rank=3,
         low_freq_ratio=0.25,
         strides=(1, 1, 1),
         padding="same",
@@ -927,8 +915,8 @@
         bias_constraint=None,
         **kwargs
     ):
-        super(OctaveConv3D, self).__init__(
-            rank=3,
+        super().__init__(
+            rank=rank,
             filters=filters,
             kernel_size=kernel_size,
             octave=octave,
@@ -1024,7 +1012,4 @@
                 "should be divisible by the octave. "
                 "Found {} and {}.".format(input_shape_high, self.octave)
             )
-        super(OctaveConv3D, self).build(input_shape)
-=======
-        super().build(input_shape)
->>>>>>> eca221a5
+        super(OctaveConv3D, self).build(input_shape)